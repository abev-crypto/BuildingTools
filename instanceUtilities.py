--- conflicted
+++ resolved
@@ -85,7 +85,6 @@
     return unique_nodes
 
 
-<<<<<<< HEAD
 def _filter_mesh_transforms(nodes):
     """Return only transform nodes that have a mesh shape."""
 
@@ -173,7 +172,7 @@
         cmds.select(combined_node, r=True)
 
     return combined_node, source_count
-=======
+
 def sort_selected_by_position(nodes=None, axis="auto", descending=False):
     """Sort selected transforms in the Outliner based on their world position.
 
@@ -308,15 +307,10 @@
     # Nothing was reordered (e.g. each group had 1 child)
     cmds.warning(u"並べ替え可能なオブジェクトが見つかりませんでした。")
     return []
->>>>>>> bab1c679
-
 
 __all__ = [
     "replace_with_first_instance",
     "make_selected_unique",
-<<<<<<< HEAD
     "make_unique_combine_merge",
-=======
     "sort_selected_by_position",
->>>>>>> bab1c679
 ]