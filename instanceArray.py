--- conflicted
+++ resolved
@@ -9,11 +9,8 @@
     include_end=False,
     orient="none",   # "none" | "aim" | "copy"
     parent_instances_to_parent=True,
-<<<<<<< HEAD
     group_name=None,
-=======
     spacing=None,
->>>>>>> 8c4deb7f
 ):
     """
     親(始点)と子(終点)の間に、子をインスタンス化して等間隔配置する。
@@ -29,14 +26,11 @@
             - "copy": 子のワールド回転をそのままコピー
         parent_instances_to_parent (bool):
             Trueならインスタンスを親(始点)の子にする。Falseならワールド直下。
-<<<<<<< HEAD
         group_name (str|None):
             指定時は空グループを作成し、生成したインスタンスを全てその子にする。
             文字列が空の場合は "instanceGroup#" を利用。
             parent_instances_to_parent が True の場合はグループを parent の子にします。
-=======
         spacing (float|None): 指定した場合、親子間の距離に応じて等間隔配置する際の間隔。
->>>>>>> 8c4deb7f
     Returns:
         list[str]: 作成したインスタンスノード名のリスト
     """
@@ -54,7 +48,6 @@
     p_pos = cmds.xform(parent, q=True, ws=True, t=True)
     c_pos = cmds.xform(child,  q=True, ws=True, t=True)
 
-<<<<<<< HEAD
     # グループ化
     group_node = None
     if group_name is not None:
@@ -67,7 +60,6 @@
     steps = [float(i)/(count+1) for i in range(1, count+1)]
     if include_end:
         steps.append(1.0)
-=======
     # 補間ステップの決定
     steps = []
     if spacing is not None:
@@ -108,7 +100,6 @@
     if not steps:
         cmds.warning(u"指定条件では配置するインスタンスがありません。")
         return []
->>>>>>> 8c4deb7f
 
     created = []
     for t in steps:
