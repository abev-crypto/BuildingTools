--- conflicted
+++ resolved
@@ -69,27 +69,22 @@
         try:
             orient_idx = cmds.optionMenuGrp(array_orient, q=True, select=True)
             orient_value = ["none", "aim", "copy"][orient_idx - 1]
-<<<<<<< HEAD
             group_name = None
             if cmds.checkBox(array_group, q=True, value=True):
                 text = cmds.textFieldGrp(array_group_name, q=True, text=True).strip()
                 group_name = text if text else ""
-=======
             use_spacing = cmds.optionMenuGrp(array_spec_mode, q=True, select=True) == 2
             spacing_value = None
             if use_spacing:
                 spacing_value = cmds.floatFieldGrp(array_spacing, q=True, value1=True)
->>>>>>> 8c4deb7f
             result = instanceArray.instance_child_between_parent(
                 count=cmds.intFieldGrp(array_count, q=True, value1=True),
                 include_end=cmds.checkBox(array_include_end, q=True, value=True),
                 orient=orient_value,
                 parent_instances_to_parent=cmds.checkBox(array_parent, q=True, value=True),
-<<<<<<< HEAD
                 group_name=group_name,
-=======
                 spacing=spacing_value,
->>>>>>> 8c4deb7f
+
             )
             if result:
                 cmds.inViewMessage(
@@ -169,26 +164,20 @@
             else:
                 parent_text = cmds.textFieldGrp(chain_parent_target, q=True, text=True).strip()
                 parent_mode = parent_text or None
-<<<<<<< HEAD
             group_name = None
             if cmds.checkBox(chain_group, q=True, value=True):
                 text = cmds.textFieldGrp(chain_group_name, q=True, text=True).strip()
                 group_name = text if text else ""
-=======
             use_spacing = cmds.optionMenuGrp(chain_spec_mode, q=True, select=True) == 2
             spacing_value = None
             if use_spacing:
                 spacing_value = cmds.floatFieldGrp(chain_spacing, q=True, value1=True)
->>>>>>> 8c4deb7f
             result = instanceChain.instance_between_chain(
                 per_segment=cmds.intFieldGrp(chain_count, q=True, value1=True),
                 parent_instances_to=parent_mode,
                 orient=orient_value,
-<<<<<<< HEAD
                 group_name=group_name,
-=======
                 spacing=spacing_value,
->>>>>>> 8c4deb7f
             )
             if result:
                 cmds.inViewMessage(
@@ -232,11 +221,8 @@
             result = instanceRadial.create_instance_circle_with_rotation(
                 num_instances=cmds.intFieldGrp(radial_count, q=True, value1=True),
                 axis=axis_value,
-<<<<<<< HEAD
                 group_name=group_name,
-=======
                 radius=cmds.intFieldGrp(radial_radius, q=True, value1=True),
->>>>>>> 8c4deb7f
             )
             if result:
                 cmds.inViewMessage(
