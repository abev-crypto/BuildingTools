# -*- coding: utf-8 -*-
"""Unified UI for the instance placement helper scripts."""

import maya.cmds as cmds

import instanceArray
import instanceChain
import instanceRadial
import instanceUtilities


WINDOW_NAME = "buildingToolsWin"

OPTION_VAR_PREFIX = "buildingToolsUI_"
_UI_CONTROLS = {}


def _option_var_name(key):
    return f"{OPTION_VAR_PREFIX}{key}"


def load_prefs():
    """Restore previously saved UI values from Maya's optionVar."""
    if not _UI_CONTROLS:
        return

    controls = _UI_CONTROLS

    def _get_option(key):
        option_name = _option_var_name(key)
        if cmds.optionVar(exists=option_name):
            return cmds.optionVar(q=option_name)
        return None

    value = _get_option("array_count")
    if value is not None:
        try:
            cmds.intFieldGrp(controls["array_count"], e=True, value1=int(value))
        except (TypeError, ValueError):
            pass

    value = _get_option("array_include_end")
    if value is not None:
        try:
            cmds.checkBox(controls["array_include_end"], e=True, value=bool(int(value)))
        except (TypeError, ValueError):
            pass

    value = _get_option("array_orient")
    if value is not None:
        try:
            index = int(value)
        except (TypeError, ValueError):
            index = None
        if index is not None:
            num_items = cmds.optionMenuGrp(controls["array_orient"], q=True, numberOfItems=True)
            index = max(1, min(num_items, index))
            cmds.optionMenuGrp(controls["array_orient"], e=True, select=index)

    value = _get_option("array_parent")
    if value is not None:
        try:
            cmds.checkBox(controls["array_parent"], e=True, value=bool(int(value)))
        except (TypeError, ValueError):
            pass

    value = _get_option("chain_count")
    if value is not None:
        try:
            cmds.intFieldGrp(controls["chain_count"], e=True, value1=int(value))
        except (TypeError, ValueError):
            pass

    value = _get_option("chain_parent_mode")
    if value is not None:
        try:
            index = int(value)
        except (TypeError, ValueError):
            index = None
        if index is not None:
            num_items = cmds.optionMenuGrp(controls["chain_parent_mode"], q=True, numberOfItems=True)
            index = max(1, min(num_items, index))
            cmds.optionMenuGrp(controls["chain_parent_mode"], e=True, select=index)

    value = _get_option("chain_parent_target")
    if value is not None:
        cmds.textFieldGrp(controls["chain_parent_target"], e=True, text=value)

    value = _get_option("chain_orient")
    if value is not None:
        try:
            index = int(value)
        except (TypeError, ValueError):
            index = None
        if index is not None:
            num_items = cmds.optionMenuGrp(controls["chain_orient"], q=True, numberOfItems=True)
            index = max(1, min(num_items, index))
            cmds.optionMenuGrp(controls["chain_orient"], e=True, select=index)

    value = _get_option("radial_count")
    if value is not None:
        try:
            cmds.intFieldGrp(controls["radial_count"], e=True, value1=int(value))
        except (TypeError, ValueError):
            pass

    value = _get_option("radial_axis")
    if value is not None:
        try:
            index = int(value)
        except (TypeError, ValueError):
            index = None
        if index is not None:
            num_items = cmds.optionMenuGrp(controls["radial_axis"], q=True, numberOfItems=True)
            index = max(1, min(num_items, index))
            cmds.optionMenuGrp(controls["radial_axis"], e=True, select=index)

    # Ensure the chain parent target field has the correct enabled state.
    chain_parent_label = cmds.optionMenuGrp(controls["chain_parent_mode"], q=True, value=True)
    cmds.textFieldGrp(
        controls["chain_parent_target"],
        e=True,
        enable=chain_parent_label == u"指定ノード",
    )


def save_prefs():
    """Persist current UI values via Maya's optionVar."""
    if not _UI_CONTROLS:
        return

    controls = _UI_CONTROLS

    cmds.optionVar(
        iv=(
            _option_var_name("array_count"),
            int(cmds.intFieldGrp(controls["array_count"], q=True, value1=True)),
        )
    )
    cmds.optionVar(
        iv=(
            _option_var_name("array_include_end"),
            int(bool(cmds.checkBox(controls["array_include_end"], q=True, value=True))),
        )
    )
    cmds.optionVar(
        iv=(
            _option_var_name("array_orient"),
            int(cmds.optionMenuGrp(controls["array_orient"], q=True, select=True)),
        )
    )
    cmds.optionVar(
        iv=(
            _option_var_name("array_parent"),
            int(bool(cmds.checkBox(controls["array_parent"], q=True, value=True))),
        )
    )
    cmds.optionVar(
        iv=(
            _option_var_name("chain_count"),
            int(cmds.intFieldGrp(controls["chain_count"], q=True, value1=True)),
        )
    )
    cmds.optionVar(
        iv=(
            _option_var_name("chain_parent_mode"),
            int(cmds.optionMenuGrp(controls["chain_parent_mode"], q=True, select=True)),
        )
    )
    cmds.optionVar(
        sv=(
            _option_var_name("chain_parent_target"),
            cmds.textFieldGrp(controls["chain_parent_target"], q=True, text=True),
        )
    )
    cmds.optionVar(
        iv=(
            _option_var_name("chain_orient"),
            int(cmds.optionMenuGrp(controls["chain_orient"], q=True, select=True)),
        )
    )
    cmds.optionVar(
        iv=(
            _option_var_name("radial_count"),
            int(cmds.intFieldGrp(controls["radial_count"], q=True, value1=True)),
        )
    )
    cmds.optionVar(
        iv=(
            _option_var_name("radial_axis"),
            int(cmds.optionMenuGrp(controls["radial_axis"], q=True, select=True)),
        )
    )


def _show_error(message):
    cmds.inViewMessage(amg=f"<span style='color:#ffaaaa'>{message}</span>", pos="midCenter", fade=True)


def show_ui():
    """Display the Building Tools UI window."""
    global _UI_CONTROLS
    if cmds.window(WINDOW_NAME, exists=True):
        save_prefs()
        cmds.deleteUI(WINDOW_NAME)
        _UI_CONTROLS = {}

    win = cmds.window(WINDOW_NAME, title=u"Building Tools", sizeable=False)
    cmds.columnLayout(adj=True, rowSpacing=8, columnAttach=("both", 8))
    tabs = cmds.tabLayout(innerMarginWidth=8, innerMarginHeight=8)

    # ------------------------------------------------------------------
    # Array tab
    # ------------------------------------------------------------------
    array_tab = cmds.columnLayout(adj=True, rowSpacing=6, columnAttach=("both", 8))
    cmds.text(label=u"選択：親(始点) → 子(終点)", align="left")
    array_spec_mode = cmds.optionMenuGrp(
        label=u"指定方法",
        columnWidth=[(1, 100)],
    )
    cmds.menuItem(label=u"個数指定")
    cmds.menuItem(label=u"距離指定")

    array_count = cmds.intFieldGrp(label=u"間に置く個数", value1=5, columnWidth=[(1, 100), (2, 60)])
    array_spacing = cmds.floatFieldGrp(
        label=u"間隔 (距離)",
        value1=1.0,
        columnWidth=[(1, 100), (2, 80)],
        enable=False,
    )
    array_bbox_axis = cmds.optionMenuGrp(
        label=u"ローカル軸",
        columnWidth=[(1, 100)],
        enable=False,
    )
    cmds.menuItem(label="X")
    cmds.menuItem(label="Y")
    cmds.menuItem(label="Z")
    array_include_end = cmds.checkBox(label=u"終点にも配置する", value=False)
    array_orient = cmds.optionMenuGrp(label=u"向き", columnWidth=[(1, 100)])
    cmds.menuItem(label=u"維持 (none)")
    cmds.menuItem(label=u"終点方向 (aim)")
    cmds.menuItem(label=u"コピー (copy)")
    array_parent = cmds.checkBox(label=u"親(始点)の子にする", value=True)
    array_group = cmds.checkBox(label=u"インスタンスをグループ化", value=False)
    array_group_name = cmds.textFieldGrp(label=u"グループ名", text="", enable=False)

    def on_array_group_changed(value):
        cmds.textFieldGrp(array_group_name, e=True, enable=value)

    cmds.checkBox(array_group, e=True, changeCommand=on_array_group_changed)

    def on_array_spec_mode_changed(*_):
        mode = cmds.optionMenuGrp(array_spec_mode, q=True, select=True)
        use_spacing = mode == 2
        use_bbox = mode == 3
        cmds.intFieldGrp(array_count, e=True, enable=(mode == 1))
        cmds.floatFieldGrp(array_spacing, e=True, enable=use_spacing)
        cmds.optionMenuGrp(array_bbox_axis, e=True, enable=use_bbox)

    cmds.optionMenuGrp(array_spec_mode, e=True, changeCommand=on_array_spec_mode_changed)
    on_array_spec_mode_changed()

    def on_array_execute(*_):
        try:
            orient_idx = cmds.optionMenuGrp(array_orient, q=True, select=True)
            orient_value = ["none", "aim", "copy"][orient_idx - 1]
            group_name = None
            if cmds.checkBox(array_group, q=True, value=True):
                text = cmds.textFieldGrp(array_group_name, q=True, text=True).strip()
                group_name = text if text else ""
            mode = cmds.optionMenuGrp(array_spec_mode, q=True, select=True)
            spacing_value = None
            use_bbox_spacing = False
            bbox_axis_value = "x"
            if mode == 2:
                spacing_value = cmds.floatFieldGrp(array_spacing, q=True, value1=True)
            elif mode == 3:
                use_bbox_spacing = True
                axis_idx = cmds.optionMenuGrp(array_bbox_axis, q=True, select=True)
                try:
                    axis_idx = int(axis_idx)
                except (TypeError, ValueError):
                    axis_idx = 1
                axis_idx = max(1, min(3, axis_idx))
                bbox_axis_value = ["x", "y", "z"][axis_idx - 1]
            result = instanceArray.instance_child_between_parent(
                count=cmds.intFieldGrp(array_count, q=True, value1=True),
                include_end=cmds.checkBox(array_include_end, q=True, value=True),
                orient=orient_value,
                parent_instances_to_parent=cmds.checkBox(array_parent, q=True, value=True),
                group_name=group_name,
                spacing=spacing_value,
                use_bbox_spacing=use_bbox_spacing,
                bbox_axis=bbox_axis_value,

            )
            if result:
                cmds.inViewMessage(
                    amg=u"<span style='color:#b0ffb0'>%d 個のインスタンスを作成しました。</span>" % len(result),
                    pos="midCenter",
                    fade=True,
                )
        except RuntimeError as exc:
            _show_error(str(exc))

    cmds.button(label=u"配置", command=on_array_execute, bgc=(0.6, 0.8, 0.6))
    cmds.setParent("..")

    # ------------------------------------------------------------------
    # Chain tab
    # ------------------------------------------------------------------
    chain_tab = cmds.columnLayout(adj=True, rowSpacing=6, columnAttach=("both", 8))
    cmds.text(label=u"選択：テンプレート → 対象2つ以上", align="left")
    chain_spec_mode = cmds.optionMenuGrp(
        label=u"指定方法",
        columnWidth=[(1, 110)],
    )
    cmds.menuItem(label=u"個数指定")
    cmds.menuItem(label=u"距離指定")

    chain_count = cmds.intFieldGrp(label=u"各区間の個数", value1=1, columnWidth=[(1, 110), (2, 60)])
    chain_spacing = cmds.floatFieldGrp(
        label=u"各区間の間隔",
        value1=1.0,
        columnWidth=[(1, 110), (2, 80)],
        enable=False,
    )

    def on_parent_mode_changed(selection):
        enable = selection == u"指定ノード"
        cmds.textFieldGrp(chain_parent_target, e=True, enable=enable)

    chain_parent_mode = cmds.optionMenuGrp(
        label=u"親付け",
        columnWidth=[(1, 110)],
        changeCommand=on_parent_mode_changed,
    )
    cmds.menuItem(label=u"なし (ワールド)")
    cmds.menuItem(label=u"左ノードと同じ")
    cmds.menuItem(label=u"指定ノード")
    chain_parent_target = cmds.textFieldGrp(label=u"親ノード名", text="", enable=False)

    chain_orient = cmds.optionMenuGrp(label=u"向き", columnWidth=[(1, 110)])
    cmds.menuItem(label=u"維持 (none)")
    cmds.menuItem(label=u"区間方向 (aim)")
    cmds.menuItem(label=u"コピー (copy)")
    chain_group = cmds.checkBox(label=u"インスタンスをグループ化", value=False)
    chain_group_name = cmds.textFieldGrp(label=u"グループ名", text="", enable=False)

    def on_chain_group_changed(value):
        cmds.textFieldGrp(chain_group_name, e=True, enable=value)

    cmds.checkBox(chain_group, e=True, changeCommand=on_chain_group_changed)

    def on_chain_spec_mode_changed(*_):
        use_spacing = cmds.optionMenuGrp(chain_spec_mode, q=True, select=True) == 2
        cmds.intFieldGrp(chain_count, e=True, enable=not use_spacing)
        cmds.floatFieldGrp(chain_spacing, e=True, enable=use_spacing)

    cmds.optionMenuGrp(chain_spec_mode, e=True, changeCommand=on_chain_spec_mode_changed)
    on_chain_spec_mode_changed()

    def on_chain_execute(*_):
        try:
            orient_idx = cmds.optionMenuGrp(chain_orient, q=True, select=True)
            orient_value = ["none", "aim", "copy"][orient_idx - 1]
            parent_idx = cmds.optionMenuGrp(chain_parent_mode, q=True, select=True)
            if parent_idx == 1:
                parent_mode = None
            elif parent_idx == 2:
                parent_mode = "same"
            else:
                parent_text = cmds.textFieldGrp(chain_parent_target, q=True, text=True).strip()
                parent_mode = parent_text or None
            group_name = None
            if cmds.checkBox(chain_group, q=True, value=True):
                text = cmds.textFieldGrp(chain_group_name, q=True, text=True).strip()
                group_name = text if text else ""
            use_spacing = cmds.optionMenuGrp(chain_spec_mode, q=True, select=True) == 2
            spacing_value = None
            if use_spacing:
                spacing_value = cmds.floatFieldGrp(chain_spacing, q=True, value1=True)
            result = instanceChain.instance_between_chain(
                per_segment=cmds.intFieldGrp(chain_count, q=True, value1=True),
                parent_instances_to=parent_mode,
                orient=orient_value,
                group_name=group_name,
                spacing=spacing_value,
            )
            if result:
                cmds.inViewMessage(
                    amg=u"<span style='color:#b0ffb0'>%d 個のインスタンスを作成しました。</span>" % len(result),
                    pos="midCenter",
                    fade=True,
                )
        except RuntimeError as exc:
            _show_error(str(exc))

    cmds.button(label=u"配置", command=on_chain_execute, bgc=(0.6, 0.8, 0.6))
    cmds.setParent("..")

    # ------------------------------------------------------------------
    # Radial tab
    # ------------------------------------------------------------------
    radial_tab = cmds.columnLayout(adj=True, rowSpacing=6, columnAttach=("both", 8))
    cmds.text(label=u"選択：基準 → インスタンス対象", align="left")
    radial_count = cmds.intFieldGrp(label=u"個数", value1=8, columnWidth=[(1, 100), (2, 60)])
    radial_radius = cmds.intFieldGrp(label=u"半径", value1=10, columnWidth=[(1, 100), (2, 60)])
    radial_axis = cmds.optionMenuGrp(label=u"回転軸", columnWidth=[(1, 100)])
    cmds.menuItem(label="X")
    cmds.menuItem(label="Y")
    cmds.menuItem(label="Z")
    radial_group = cmds.checkBox(label=u"インスタンスをグループ化", value=False)
    radial_group_name = cmds.textFieldGrp(label=u"グループ名", text="", enable=False)

    def on_radial_group_changed(value):
        cmds.textFieldGrp(radial_group_name, e=True, enable=value)

    cmds.checkBox(radial_group, e=True, changeCommand=on_radial_group_changed)

    def on_radial_execute(*_):
        try:
            axis_idx = cmds.optionMenuGrp(radial_axis, q=True, select=True)
            axis_value = ["x", "y", "z"][axis_idx - 1]
            group_name = None
            if cmds.checkBox(radial_group, q=True, value=True):
                text = cmds.textFieldGrp(radial_group_name, q=True, text=True).strip()
                group_name = text if text else ""
            result = instanceRadial.create_instance_circle_with_rotation(
                num_instances=cmds.intFieldGrp(radial_count, q=True, value1=True),
                axis=axis_value,
                group_name=group_name,
                radius=cmds.intFieldGrp(radial_radius, q=True, value1=True),
            )
            if result:
                cmds.inViewMessage(
                    amg=u"<span style='color:#b0ffb0'>%d 個のインスタンスを作成しました。</span>" % len(result),
                    pos="midCenter",
                    fade=True,
                )
        except RuntimeError as exc:
            _show_error(str(exc))

    cmds.button(label=u"作成", command=on_radial_execute, bgc=(0.6, 0.8, 0.6))
    cmds.setParent("..")

    # ------------------------------------------------------------------
    # Utility tab
    # ------------------------------------------------------------------
    util_tab = cmds.columnLayout(adj=True, rowSpacing=8, columnAttach=("both", 8))
    cmds.text(label=u"選択：最初にテンプレート → 置換したいオブジェクト", align="left")

    def on_replace(*_):
        try:
            result = instanceUtilities.replace_with_first_instance()
            if result:
                cmds.inViewMessage(
                    amg=u"<span style='color:#b0ffb0'>%d 個のオブジェクトを置換しました。</span>" % len(result),
                    pos="midCenter",
                    fade=True,
                )
        except RuntimeError as exc:
            _show_error(str(exc))

    cmds.button(label=u"選択をテンプレートのインスタンスで置換", command=on_replace, bgc=(0.6, 0.7, 0.9))

    cmds.separator(style="in")
    cmds.text(label=u"選択：インスタンス化を解除したいオブジェクト", align="left")

    def on_make_unique(*_):
        result = instanceUtilities.make_selected_unique()
        if result:
            cmds.inViewMessage(
                amg=u"<span style='color:#b0ffb0'>%d 個のインスタンスを解除しました。</span>" % len(result),
                pos="midCenter",
                fade=True,
            )

    cmds.button(label=u"インスタンス解除", command=on_make_unique, bgc=(0.9, 0.7, 0.6))

    cmds.separator(style="in")
<<<<<<< HEAD
    cmds.text(label=u"選択：解除→結合→頂点マージ→履歴削除をまとめて行うオブジェクト", align="left")
    combine_merge_distance = cmds.floatFieldGrp(
        label=u"マージ距離",
        value1=0.001,
        columnWidth=[(1, 100), (2, 80)],
    )

    def on_make_unique_combine(*_):
        distance_value = cmds.floatFieldGrp(combine_merge_distance, q=True, value1=True)
        result = instanceUtilities.make_unique_combine_merge(merge_distance=distance_value)
        if result:
            combined_node, source_count = result
            short_name = combined_node.split("|")[-1] if combined_node else combined_node
            if source_count > 1:
                message = u"%d 個のインスタンスを解除し、%s に結合しました。" % (source_count, short_name)
            else:
                message = u"インスタンスを解除し、%s を更新しました。" % short_name
            cmds.inViewMessage(
                amg=f"<span style='color:#b0ffb0'>{message}</span>",
                pos="midCenter",
                fade=True,
            )

    cmds.button(
        label=u"解除→結合/マージ/履歴削除",
        command=on_make_unique_combine,
        bgc=(0.95, 0.6, 0.6),
    )
=======
    cmds.text(label=u"選択：アウトライナ順を並べ替えたいオブジェクト", align="left")
    util_sort_axis = cmds.optionMenuGrp(
        label=u"基準軸",
        columnWidth=[(1, 100)],
    )
    cmds.menuItem(label=u"自動 (最大距離)")
    cmds.menuItem(label="X")
    cmds.menuItem(label="Y")
    cmds.menuItem(label="Z")
    util_sort_desc = cmds.checkBox(label=u"降順 (大きい順)", value=False)

    def on_sort_selected(*_):
        axis_idx = cmds.optionMenuGrp(util_sort_axis, q=True, select=True)
        axis_value = {1: "auto", 2: "x", 3: "y", 4: "z"}[axis_idx]
        descending = cmds.checkBox(util_sort_desc, q=True, value=True)
        try:
            result = instanceUtilities.sort_selected_by_position(axis=axis_value, descending=descending)
            if result:
                axis_label = {
                    "auto": u"自動", "x": "X", "y": "Y", "z": "Z"
                }[axis_value]
                order_label = u"降順" if descending else u"昇順"
                cmds.inViewMessage(
                    amg=u"<span style='color:#b0ffb0'>%d 個のオブジェクトを %s (%s) で並べ替えました。</span>"
                    % (len(result), axis_label, order_label),
                    pos="midCenter",
                    fade=True,
                )
        except RuntimeError as exc:
            _show_error(str(exc))

    cmds.button(label=u"ポジションで並べ替え", command=on_sort_selected, bgc=(0.7, 0.9, 0.7))
>>>>>>> bab1c679
    cmds.setParent("..")

    cmds.tabLayout(
        tabs,
        edit=True,
        tabLabel=[
            (array_tab, u"ライン"),
            (chain_tab, u"チェーン"),
            (radial_tab, u"ラジアル"),
            (util_tab, u"ユーティリティ"),
        ],
    )

    cmds.setParent("..")

    def on_save_settings(*_):
        save_prefs()
        cmds.inViewMessage(
            amg=u"<span style='color:#b0ffb0'>設定を保存しました。</span>",
            pos="midCenter",
            fade=True,
        )

    cmds.button(label=u"設定保存", command=on_save_settings, bgc=(0.8, 0.8, 0.8))

    _UI_CONTROLS = {
        "array_count": array_count,
        "array_include_end": array_include_end,
        "array_orient": array_orient,
        "array_parent": array_parent,
        "chain_count": chain_count,
        "chain_parent_mode": chain_parent_mode,
        "chain_parent_target": chain_parent_target,
        "chain_orient": chain_orient,
        "radial_count": radial_count,
        "radial_axis": radial_axis,
    }

    load_prefs()

    def on_close(*_):
        global _UI_CONTROLS
        try:
            save_prefs()
        finally:
            _UI_CONTROLS = {}

    cmds.window(win, e=True, closeCommand=on_close)

    cmds.showWindow(win)
    return win


if __name__ == "__main__":
    show_ui()<|MERGE_RESOLUTION|>--- conflicted
+++ resolved
@@ -480,7 +480,6 @@
     cmds.button(label=u"インスタンス解除", command=on_make_unique, bgc=(0.9, 0.7, 0.6))
 
     cmds.separator(style="in")
-<<<<<<< HEAD
     cmds.text(label=u"選択：解除→結合→頂点マージ→履歴削除をまとめて行うオブジェクト", align="left")
     combine_merge_distance = cmds.floatFieldGrp(
         label=u"マージ距離",
@@ -509,7 +508,7 @@
         command=on_make_unique_combine,
         bgc=(0.95, 0.6, 0.6),
     )
-=======
+    cmds.separator(style="in")
     cmds.text(label=u"選択：アウトライナ順を並べ替えたいオブジェクト", align="left")
     util_sort_axis = cmds.optionMenuGrp(
         label=u"基準軸",
@@ -542,7 +541,6 @@
             _show_error(str(exc))
 
     cmds.button(label=u"ポジションで並べ替え", command=on_sort_selected, bgc=(0.7, 0.9, 0.7))
->>>>>>> bab1c679
     cmds.setParent("..")
 
     cmds.tabLayout(
